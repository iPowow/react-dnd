--- conflicted
+++ resolved
@@ -44,11 +44,7 @@
     "react-hot-loader": "^1.1.4",
     "react-router": "0.10.2",
     "request": "2.46.0",
-<<<<<<< HEAD
     "webpack": "1.5.3",
-=======
-    "webpack": "1.4.8",
->>>>>>> ababf9aa
     "webpack-dev-server": "1.7.0"
   }
 }